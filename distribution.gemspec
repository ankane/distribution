$LOAD_PATH.unshift File.expand_path('../lib', __FILE__)

require 'date'
require 'distribution/version'

Gem::Specification.new do |s|
  s.name = "distribution"
  s.version = Distribution::VERSION
  s.date = Date.today.to_s
  s.homepage = "https://github.com/sciruby/distribution"

  s.authors = ['Claudio Bustos', 'Carlos Agarie']
  s.email = ['clbustos@gmail.com', 'carlos.agarie@gmail.com']

  s.platform = Gem::Platform::RUBY
<<<<<<< HEAD
  s.authors = ['Claudio Bustos']
  s.email = []
  s.homepage = "http://rubygems.org/gems/distribution"
=======
>>>>>>> 386223f2
  s.summary = "Distribution"
  s.description = "Distribution"

  s.files = `git ls-files`.split("\n")
  s.executables = `git ls-files`.split("\n").map{|f| f =~ /^bin\/(.*)/ ? $1 : nil}.compact
  s.require_path = 'lib'

  s.add_development_dependency 'bundler'
  s.add_development_dependency 'rake'
  s.add_development_dependency "rspec", '~> 3.2'
end<|MERGE_RESOLUTION|>--- conflicted
+++ resolved
@@ -11,16 +11,9 @@
 
   s.authors = ['Claudio Bustos', 'Carlos Agarie']
   s.email = ['clbustos@gmail.com', 'carlos.agarie@gmail.com']
-
   s.platform = Gem::Platform::RUBY
-<<<<<<< HEAD
-  s.authors = ['Claudio Bustos']
-  s.email = []
-  s.homepage = "http://rubygems.org/gems/distribution"
-=======
->>>>>>> 386223f2
   s.summary = "Distribution"
-  s.description = "Distribution"
+  s.description = "Distribution is a gem with several probabilistic distributions. Pure Ruby is used by default, C (GSL) or Java extensions are used if available"
 
   s.files = `git ls-files`.split("\n")
   s.executables = `git ls-files`.split("\n").map{|f| f =~ /^bin\/(.*)/ ? $1 : nil}.compact
